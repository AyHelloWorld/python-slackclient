from .channel import Channel
from .exceptions import SlackClientError
from .slackrequest import SlackRequest
from .user import User
from .util import SearchList, SearchDict
<<<<<<< HEAD
from .log import logger
from .exceptions import SlackClientError
from ssl import SSLError
=======
>>>>>>> 36cecfa5

import json
import logging
import time
import random

from requests.packages.urllib3.util.url import parse_url
from ssl import SSLError
from websocket import create_connection
from websocket._exceptions import WebSocketConnectionClosedException


class Server(object):
    """
    The Server object owns the websocket connection and all attached channel information.


    """
    def __init__(self, token, connect=True, proxies=None):
        # Slack client configs
        self.token = token
        self.proxies = proxies
        self.api_requester = SlackRequest(proxies=proxies)

        # Workspace metadata
        self.username = None
        self.domain = None
        self.login_data = None
        self.users = SearchDict()
        self.channels = SearchList()

        # RTM configs
        self.websocket = None
        self.ws_url = None
        self.connected = False
        self.auto_reconnect = False
        self.last_connected_at = 0
        self.reconnect_count = 0
        self.rtm_connect_retries = 0

        # Connect to RTM on load
        if connect:
            self.rtm_connect()

    def __eq__(self, compare_str):
        if compare_str == self.domain or compare_str == self.token:
            return True
        else:
            return False

    def __hash__(self):
        return hash(self.token)

    def __str__(self):
        """
        Example Output::

        username : None
        domain : None
        websocket : None
        users : []
        login_data : None
        api_requester : <slackclient.slackrequest.SlackRequest
        channels : []
        token : xoxb-asdlfkyadsofii7asdf734lkasdjfllakjba7zbu
        connected : False
        ws_url : None
        """
        data = ""
        for key in list(self.__dict__.keys()):
            data += "{} : {}\n".format(key, str(self.__dict__[key])[:40])
        return data

    def __repr__(self):
        return self.__str__()

    def append_user_agent(self, name, version):
        self.api_requester.append_user_agent(name, version)

    def rtm_connect(self, reconnect=False, timeout=None, use_rtm_start=True, **kwargs):
        """
        Connects to the RTM API - https://api.slack.com/rtm

        If `auto_reconnect` is set to `True` then the SlackClient is initialized, this method
        will be used to reconnect on websocket read failures, which indicate disconnection

        :Args:
            reconnect (boolean) Whether this method is being called to reconnect to RTM
            timeout (int): Stop waiting for Web API response after this many seconds
            use_rtm_start (boolean): `True` to connect using `rtm.start` or
            `False` to connect using`rtm.connect`
            https://api.slack.com/rtm#connecting_with_rtm.connect_vs._rtm.start

        :Returns:
            None

        """

        # rtm.start returns user and channel info, rtm.connect does not.
        connect_method = "rtm.start" if use_rtm_start else "rtm.connect"

        # If the `auto_reconnect` param was passed, set the server's `auto_reconnect` attr
        if 'auto_reconnect' in kwargs:
            self.auto_reconnect = kwargs["auto_reconnect"]

        # If this is an auto reconnect, rate limit reconnect attempts
        if self.auto_reconnect and reconnect:
            # Raise a SlackConnectionError after 5 retries within 3 minutes
            recon_count = self.reconnect_count
            if recon_count == 5:
                logging.error("RTM connection failed, reached max reconnects.")
                raise SlackConnectionError("RTM connection failed, reached max reconnects.")
            # Wait to reconnect if the last reconnect was less than 3 minutes ago
            if (time.time() - self.last_connected_at) < 180:
                if recon_count > 0:
                    # Back off after the the first attempt
                    backoff_offset_multiplier = random.randint(1, 4)
                    retry_timeout = (backoff_offset_multiplier * recon_count * recon_count)
                    logging.debug("Reconnecting in %d seconds", retry_timeout)

                    time.sleep(retry_timeout)
                self.reconnect_count += 1
            else:
                self.reconnect_count = 0

        reply = self.api_requester.do(self.token, connect_method, timeout=timeout, post_data=kwargs)

        if reply.status_code != 200:
            if self.rtm_connect_retries < 5 and reply.status_code == 429:
                self.rtm_connect_retries += 1
                retry_after = int(reply.headers.get('retry-after', 120))
                logging.debug("HTTP 429: Rate limited. Retrying in %d seconds", retry_after)
                time.sleep(retry_after)
                self.rtm_connect(reconnect=reconnect, timeout=timeout)
            else:
                raise SlackConnectionError("RTM connection attempt was rate limited 5 times.")
        else:
            self.rtm_connect_retries = 0
            login_data = reply.json()
            if login_data["ok"]:
                self.ws_url = login_data['url']
                self.connect_slack_websocket(self.ws_url)
                if not reconnect:
                    self.parse_slack_login_data(login_data, use_rtm_start)
            else:
                raise SlackLoginError(reply=reply)

    def parse_slack_login_data(self, login_data, use_rtm_start):
        self.login_data = login_data
        self.domain = self.login_data["team"]["domain"]
        self.username = self.login_data["self"]["name"]

        # if the connection was made via rtm.start, update the server's state
        if use_rtm_start:
            self.parse_channel_data(login_data["channels"])
            self.parse_channel_data(login_data["groups"])
            self.parse_user_data(login_data["users"])
            self.parse_channel_data(login_data["ims"])

    def connect_slack_websocket(self, ws_url):
        """Uses http proxy if available"""
        if self.proxies and 'http' in self.proxies:
            parts = parse_url(self.proxies['http'])
            proxy_host, proxy_port = parts.host, parts.port
            auth = parts.auth
            proxy_auth = auth and auth.split(':')
        else:
            proxy_auth, proxy_port, proxy_host = None, None, None

        try:
            self.websocket = create_connection(ws_url,
                                               http_proxy_host=proxy_host,
                                               http_proxy_port=proxy_port,
                                               http_proxy_auth=proxy_auth)
            self.connected = True
            self.last_connected_at = time.time()
            logging.debug("RTM connected")
            self.websocket.sock.setblocking(0)
        except Exception as e:
<<<<<<< HEAD
            logger.exception(e)
=======
            self.connected = False
>>>>>>> 36cecfa5
            raise SlackConnectionError(message=str(e))

    def parse_channel_data(self, channel_data):
        for channel in channel_data:
            if "name" not in channel:
                channel["name"] = channel["id"]
            if "members" not in channel:
                channel["members"] = []
            self.attach_channel(channel["name"],
                                channel["id"],
                                channel["members"])

    def parse_user_data(self, user_data):
        for user in user_data:
            if "tz" not in user:
                user["tz"] = "unknown"
            if "real_name" not in user:
                user["real_name"] = user["name"]
            if "email" not in user["profile"]:
                user["profile"]["email"] = ""
            self.attach_user(user["name"],
                             user["id"],
                             user["real_name"],
                             user["tz"],
                             user["profile"]["email"])

    def send_to_websocket(self, data):
        """
        Send a JSON message directly to the websocket. See
        `RTM documentation <https://api.slack.com/rtm` for allowed types.

        :Args:
            data (dict) the key/values to send the websocket.

        """
        try:
            data = json.dumps(data)
            self.websocket.send(data)
        except Exception as e:
            logger.exception(e)
            self.rtm_connect(reconnect=True)

    def rtm_send_message(self, channel, message, thread=None, reply_broadcast=None):
        """
        Sends a message to a given channel.

        :Args:
            channel (str) - the string identifier for a channel or channel name (e.g. 'C1234ABC',
            'bot-test' or '#bot-test')
            message (message) - the string you'd like to send to the channel
            thread (str or None) - the parent message ID, if sending to a
                thread
            reply_broadcast (bool) - if messaging a thread, whether to
                also send the message back to the channel

        :Returns:
            None

        """
        message_json = {"type": "message", "channel": channel, "text": message}
        if thread is not None:
            message_json["thread_ts"] = thread
            if reply_broadcast:
                message_json['reply_broadcast'] = True

        self.send_to_websocket(message_json)

    def ping(self):
        return self.send_to_websocket({"type": "ping"})

    def websocket_safe_read(self):
        """
        Returns data if available, otherwise ''. Newlines indicate multiple
        messages
        """

        data = ""
        while True:
            try:
                data += "{0}\n".format(self.websocket.recv())
            except SSLError as e:
                logger.exception(e)
                if e.errno == 2:
                    # errno 2 occurs when trying to read or write data, but more
                    # data needs to be received on the underlying TCP transport
                    # before the request can be fulfilled.
                    #
                    # Python 2.7.9+ and Python 3.3+ give this its own exception,
                    # SSLWantReadError
                    return ''
                raise
            except WebSocketConnectionClosedException as e:
                logging.debug("RTM disconnected")
                self.connected = False
                if self.auto_reconnect:
                    self.rtm_connect(reconnect=True)
                else:
                    raise SlackConnectionError("Unable to send due to closed RTM websocket")
            return data.rstrip()

    def attach_user(self, name, user_id, real_name, tz, email):
        self.users.update({user_id: User(self, name, user_id, real_name, tz, email)})

    def attach_channel(self, name, channel_id, members=None):
        if members is None:
            members = []
        if self.channels.find(channel_id) is None:
            self.channels.append(Channel(self, name, channel_id, members))

    def join_channel(self, name, timeout=None):
        """
        Join a channel by name.

        Note: this action is not allowed by bots, they must be invited to channels.
        """
        response = self.api_call(
            "channels.join",
            channel=name,
            timeout=timeout
        )
        return response

    def api_call(self, method, timeout=None, **kwargs):
        """
        Call the Slack Web API as documented here: https://api.slack.com/web

        :Args:
            method (str): The API Method to call. See here for a list: https://api.slack.com/methods
        :Kwargs:
            (optional) timeout: stop waiting for a response after a given number of seconds
            (optional) kwargs: any arguments passed here will be bundled and sent to the api
            requester as post_data
                and will be passed along to the API.

        Example::

            sc.server.api_call(
                "channels.setPurpose",
                channel="CABC12345",
                purpose="Writing some code!"
            )

        Returns:
            str -- returns HTTP response text and headers as JSON.

            Examples::

                u'{"ok":true,"purpose":"Testing bots"}'
                or
                u'{"ok":false,"error":"channel_not_found"}'

            See here for more information on responses: https://api.slack.com/web
        """
        response = self.api_requester.do(self.token, method, kwargs, timeout=timeout)
        response_json = json.loads(response.text)
        response_json["headers"] = dict(response.headers)
        return json.dumps(response_json)

# TODO: Move the error types defined below into the .exceptions namespace. This would be a semver
# major change because any clients already referencing these types in order to catch them
# specifically would need to deal with the symbol names changing.


class SlackConnectionError(SlackClientError):
    def __init__(self, message='', reply=None):
        super(SlackConnectionError, self).__init__(message)
        self.reply = reply


class SlackLoginError(SlackClientError):
    def __init__(self, message='', reply=None):
        super(SlackLoginError, self).__init__(message)
        self.reply = reply<|MERGE_RESOLUTION|>--- conflicted
+++ resolved
@@ -3,12 +3,8 @@
 from .slackrequest import SlackRequest
 from .user import User
 from .util import SearchList, SearchDict
-<<<<<<< HEAD
 from .log import logger
-from .exceptions import SlackClientError
 from ssl import SSLError
-=======
->>>>>>> 36cecfa5
 
 import json
 import logging
@@ -188,11 +184,8 @@
             logging.debug("RTM connected")
             self.websocket.sock.setblocking(0)
         except Exception as e:
-<<<<<<< HEAD
             logger.exception(e)
-=======
             self.connected = False
->>>>>>> 36cecfa5
             raise SlackConnectionError(message=str(e))
 
     def parse_channel_data(self, channel_data):
