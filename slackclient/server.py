--- conflicted
+++ resolved
@@ -3,11 +3,8 @@
 from .channel import Channel
 from .user import User
 from .util import SearchList, SearchDict
-<<<<<<< HEAD
 from .log import logger
-=======
 from .exceptions import SlackClientError
->>>>>>> 5f70ec1f
 from ssl import SSLError
 
 from websocket import create_connection
